--- conflicted
+++ resolved
@@ -54,16 +54,6 @@
         this.config.maxPollSeconds,
         this.config.pollIntervalMs
       );
-<<<<<<< HEAD
-      this.logger.debug(`Retrieved ${tasks.length} flow tasks`);
-
-      // This cast is safe because:
-      // 1. The database will only return steps that exist in the flow definition
-      // 2. At runtime, step_slug is just a string regardless of TypeScript's type narrowing
-      // 3. The real type safety comes from the flow definition system, not this type check
-      // 4. Even without the cast, runtime protection would require explicit validation
-      return tasks as unknown as StepTaskRecord<TFlow>[];
-=======
 
       if (messages.length === 0) {
         this.logger.debug('No messages found in queue');
@@ -95,7 +85,6 @@
       }
 
       return tasks;
->>>>>>> 944165d1
     } catch (err: unknown) {
       this.logger.error(`Error in two-phase polling for flow tasks: ${err}`);
       return [];
