--- conflicted
+++ resolved
@@ -202,8 +202,6 @@
   timeout?: number;
 }
 
-<<<<<<< HEAD
-
 // Base context interface - what ALL platforms must provide
 export interface BaseContext {
   env: Env & ValidEnv<UserEnv>;
@@ -216,13 +214,11 @@
 // Helper type to extract context type from a handler function
 type ExtractHandlerContext<T> = T extends (input: any, context: infer C) => any ? C : never;
 
-=======
 // Step runtime options interface that extends flow options with step-specific options
 export interface StepRuntimeOptions extends RuntimeOptions {
   startDelay?: number;
 }
 
->>>>>>> 1f74f6d4
 // Define the StepDefinition interface with integrated options
 export interface StepDefinition<
   TInput extends AnyInput,
@@ -313,15 +309,8 @@
   step<
     Slug extends string,
     Deps extends Extract<keyof Steps, string> = never,
-<<<<<<< HEAD
     RetType extends AnyOutput = AnyOutput,
     THandler extends (input: any, context: any) => any = (
-=======
-    RetType extends AnyOutput = AnyOutput
-  >(
-    opts: Simplify<{ slug: Slug; dependsOn?: Deps[] } & StepRuntimeOptions>,
-    handler: (
->>>>>>> 1f74f6d4
       input: Simplify<
         {
           run: TFlowInput;
@@ -332,7 +321,7 @@
       context: BaseContext & TContext
     ) => RetType | Promise<RetType>
   >(
-    opts: Simplify<{ slug: Slug; dependsOn?: Deps[] } & RuntimeOptions>,
+    opts: Simplify<{ slug: Slug; dependsOn?: Deps[] } & StepRuntimeOptions>,
     handler: THandler
   ): Flow<
     TFlowInput,
