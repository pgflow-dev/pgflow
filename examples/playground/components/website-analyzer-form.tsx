'use client';

<<<<<<< HEAD
import { useRouter } from 'next/navigation';
import { useState, useTransition, useEffect } from 'react';
=======
import { useStartAnalysis } from '@/lib/hooks/use-start-analysis';
>>>>>>> edc7d156
import { Label } from '@/components/ui/label';
import { Input } from '@/components/ui/input';
import { FormMessage } from '@/components/form-message';
import { SubmitButton } from '@/components/submit-button';
import { useLoadingState } from './loading-state-provider';

export default function WebsiteAnalyzerForm() {
<<<<<<< HEAD
  const [formError, setFormError] = useState<string | null>(null);
  const [isPending, startTransition] = useTransition();
  const [isLoggedIn, setIsLoggedIn] = useState<boolean | null>(null);
  const router = useRouter();
  const supabase = createClient();
=======
  const { start: startAnalysis, isPending, error: formError } = useStartAnalysis();
>>>>>>> edc7d156
  const { setLoading } = useLoadingState();

  useEffect(() => {
    supabase.auth.getUser().then(({ data }) => {
      setIsLoggedIn(!!data.user);
    });
  }, []);

  async function handleAnalyzeWebsite(formData: FormData) {
    const url = formData.get('url') as string;
    
    if (!url) {
      return;
    }
    
    // Set global loading state to true
    setLoading(true);
    
    // Start analysis will handle auth check and redirect
    startAnalysis(url);
  }

  return (
    <div className="flex flex-col w-full p-4 gap-4 border rounded-lg shadow-sm">
      <h2 className="text-2xl font-medium">Analyze a Website</h2>
      <p className="text-sm text-foreground/60">
        Enter a URL to analyze a website
      </p>
      <form action={handleAnalyzeWebsite} className="flex flex-col gap-4">
        <div>
          <Label htmlFor="url">Website URL</Label>
          <Input
            type="url"
            name="url"
            id="url"
            placeholder="https://example.com"
            defaultValue="https://example.com"
            required
            disabled={isPending}
          />
        </div>
        <SubmitButton disabled={isPending} pendingText="🔄 Starting analysis...">
          🚀 Start Analysis
        </SubmitButton>
        {formError && <FormMessage message={{ error: formError }} />}
      </form>
      {isLoggedIn === false && (
        <div className="mt-4 p-4 bg-yellow-50 border border-yellow-200 rounded-md">
          <p className="text-yellow-800">
            You'll need to sign in to analyze websites. When you click the
            button, you'll be redirected to the sign-in page.
          </p>
        </div>
      )}
    </div>
  );
}<|MERGE_RESOLUTION|>--- conflicted
+++ resolved
@@ -1,11 +1,8 @@
 'use client';
 
-<<<<<<< HEAD
-import { useRouter } from 'next/navigation';
-import { useState, useTransition, useEffect } from 'react';
-=======
 import { useStartAnalysis } from '@/lib/hooks/use-start-analysis';
->>>>>>> edc7d156
+import { useEffect, useState } from 'react';
+import { createClient } from '@/utils/supabase/client';
 import { Label } from '@/components/ui/label';
 import { Input } from '@/components/ui/input';
 import { FormMessage } from '@/components/form-message';
@@ -13,15 +10,9 @@
 import { useLoadingState } from './loading-state-provider';
 
 export default function WebsiteAnalyzerForm() {
-<<<<<<< HEAD
-  const [formError, setFormError] = useState<string | null>(null);
-  const [isPending, startTransition] = useTransition();
+  const { start: startAnalysis, isPending, error: formError } = useStartAnalysis();
   const [isLoggedIn, setIsLoggedIn] = useState<boolean | null>(null);
-  const router = useRouter();
   const supabase = createClient();
-=======
-  const { start: startAnalysis, isPending, error: formError } = useStartAnalysis();
->>>>>>> edc7d156
   const { setLoading } = useLoadingState();
 
   useEffect(() => {
